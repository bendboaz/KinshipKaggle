--- conflicted
+++ resolved
@@ -28,13 +28,8 @@
                    loss_func=None, n_epochs=1, patience=-1, data_augmentation=True,
                    combination_module=simple_concatenation, combination_size=KinshipClassifier.FACENET_OUT_SIZE * 2,
                    simple_fc_layers=None, custom_fc_layers=None, final_fc_layers=None, train_ds_name=None,
-<<<<<<< HEAD
                    dev_ds_name=None, logging_rate=-1, saving_rate=-1, experiment_name=None, checkpoint_name=None,
                    hof_size=1, checkpoint_exp=None):
-=======
-                   dev_ds_name=None, logging_rate=-1, saving_rate=-1, history_size=None, experiment_name=None,
-                   checkpoint_name=None):
->>>>>>> 36dae9d5
     if device is None:
         device = torch.device('cpu')
 
@@ -96,12 +91,6 @@
     metrics = {}
 
     if logging_rate > 0:
-<<<<<<< HEAD
-=======
-        beta = 0.98
-        avg_loss = 0.0
-        metrics['smoothed_loss_history'] = []
->>>>>>> 36dae9d5
         metrics['ce_history'] = []
         metrics['smoothed_loss_history'] = []
         beta = 0.98
@@ -121,13 +110,8 @@
 
         @train_engine.on(Events.EPOCH_COMPLETED)
         def plot_metrics(engine):
-<<<<<<< HEAD
             plot_metric(metrics['smoothed_loss_history'], f"Smoothed loss epoch #{engine.state.epoch}",
                         "Cross Entropy", index_scale=logging_rate)
-=======
-            plot_metric(metrics['smoothed_loss_history'], f"Smoothed loss epoch #{engine.state.epoch}", "Cross Entropy",
-                        index_scale=logging_rate)
->>>>>>> 36dae9d5
 
     if patience >= 0:
         common.add_early_stopping_by_val_score(patience, eval_engine, train_engine, 'accuracy')
@@ -168,7 +152,6 @@
         with open(os.path.join(experiment_path, 'model.config'), 'wb+') as config_file:
             pickle.dump(model.get_configuration(), config_file)
 
-<<<<<<< HEAD
         to_save = {'model': model,
                    'optimizer': optimizer,
                    'loss_func': loss_func,
@@ -197,19 +180,6 @@
     # train_pbar.attach(train_engine)
     #
     eval_pbar = ProgressBar(persist=False, desc="Evaluation")
-=======
-        checkpointer = ModelCheckpoint(experiment_path, 'iter', n_saved=history_size,
-                                       global_step_transform=lambda engine, _:
-                                       f"{engine.state.epoch}-{engine.state.iteration}", require_empty=False)
-        train_engine.add_event_handler(Events.ITERATION_COMPLETED(every=saving_rate), checkpointer,
-                                       {'model': model, 'optimizer': optimizer, 'loss_func': loss_func,
-                                        'lr_scheduler': lr_scheduler, 'train_engine': train_engine})
-
-    train_pbar = ProgressBar()
-    train_pbar.attach(train_engine)
-
-    eval_pbar = ProgressBar(desc="Evaluation")
->>>>>>> 36dae9d5
     eval_pbar.attach(eval_engine)
 
     print(model)
@@ -322,18 +292,11 @@
                           base_lr=3e-4, max_lr=9e-3, lr_gamma=0.9, lr_decay_iters=95,
                           n_epochs=10, weight_decay=3e-4, simple_fc_layers=[512],
                           custom_fc_layers=[2048, 512], final_fc_layers=[512], combination_module=combination_module,
-<<<<<<< HEAD
                           combination_size=combination_module.output_size(), data_augmentation=True,
                           train_ds_name='train_dataset.pkl', dev_ds_name='mini_dataset.pkl',
                           pin_memory=True, non_blocking=True, logging_rate=10, loss_func=None,
                           saving_rate=500, experiment_name='big_cont', hof_size=6,
                           checkpoint_name='training_checkpoint_26500.pth', checkpoint_exp='big_train')
-=======
-                          combination_size=combination_module.output_size(), data_augmentation=False,
-                          train_ds_name='mini_dataset.pkl', dev_ds_name='mini_dataset.pkl',
-                          pin_memory=True, non_blocking=True, saving_rate=1, experiment_name='find_nan', history_size=1,
-                          logging_rate=5, loss_func=None)
->>>>>>> 36dae9d5
     # lrs, losses = find_lr(KinshipClassifier, PROJECT_ROOT, 64, num_workers=8, device=device, lr_increase=1.01,
     #                       min_lr=4e-7, max_lr=1e+1, simple_fc_layers=[512], custom_fc_layers=[2048, 512], final_fc_layers=[512],
     #                       combination_module=combination_module, combination_size=combination_module.output_size(),
